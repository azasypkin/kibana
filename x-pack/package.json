--- conflicted
+++ resolved
@@ -209,11 +209,8 @@
     "history-extra": "^4.0.2",
     "humps": "2.0.1",
     "icalendar": "0.7.1",
-<<<<<<< HEAD
     "idx": "^2.5.2",
     "immer": "^1.5.0",
-=======
->>>>>>> 18415fdc
     "inline-style": "^2.0.0",
     "intl": "^1.2.5",
     "io-ts": "^1.4.2",
