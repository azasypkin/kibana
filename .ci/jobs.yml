JOB:
  #- kibana-intake
  - x-pack-intake
  # make sure all kibana-ciGRoups are listed in tasks/function_test_groups.js
  #- kibana-ciGroup1
  #- kibana-ciGroup2
  #- kibana-ciGroup3
  #- kibana-ciGroup4
  #- kibana-ciGroup5
  #- kibana-ciGroup6
  #- kibana-ciGroup7
  #- kibana-ciGroup8
  #- kibana-ciGroup9
  #- kibana-ciGroup10
  #- kibana-ciGroup11
  #- kibana-ciGroup12
  # make sure all x-pack-ciGroups are listed in test/scripts/jenkins_xpack_ci_group.sh
<<<<<<< HEAD
  #- x-pack-ciGroup1
  #- x-pack-ciGroup2
  #- x-pack-ciGroup3
  #- x-pack-ciGroup4
  #- x-pack-ciGroup5
  #- x-pack-ciGroup6
=======
  - x-pack-ciGroup1
  - x-pack-ciGroup2
  - x-pack-ciGroup3
  - x-pack-ciGroup4
  - x-pack-ciGroup5
  - x-pack-ciGroup6
  - x-pack-ciGroup7
>>>>>>> 7f3e632b

# `~` is yaml for `null`
exclude: ~<|MERGE_RESOLUTION|>--- conflicted
+++ resolved
@@ -15,22 +15,13 @@
   #- kibana-ciGroup11
   #- kibana-ciGroup12
   # make sure all x-pack-ciGroups are listed in test/scripts/jenkins_xpack_ci_group.sh
-<<<<<<< HEAD
   #- x-pack-ciGroup1
   #- x-pack-ciGroup2
   #- x-pack-ciGroup3
   #- x-pack-ciGroup4
   #- x-pack-ciGroup5
   #- x-pack-ciGroup6
-=======
-  - x-pack-ciGroup1
-  - x-pack-ciGroup2
-  - x-pack-ciGroup3
-  - x-pack-ciGroup4
-  - x-pack-ciGroup5
-  - x-pack-ciGroup6
-  - x-pack-ciGroup7
->>>>>>> 7f3e632b
+  #- x-pack-ciGroup7
 
 # `~` is yaml for `null`
 exclude: ~