import expect from 'expect.js';
import _ from 'lodash';
import { kibanaToEs, esToKibana } from '../converter';

describe('ingest', () => {

  describe('processors', () => {

    describe('converters', () => {

      describe('split', () => {

        describe('kibanaToEs', () => {

          let source;
          let expected;
          beforeEach(function () {
            source = {
              processor_id: 'foo_processor_id',
              source_field: 'foo_source_field',
              separator: 'foo_separator',
              ignore_failure: 'foo_ignore_failure'
            };

            expected = {
              split: {
                tag: 'foo_processor_id',
                field: 'foo_source_field',
                separator: 'foo_separator',
                ignore_failure: 'foo_ignore_failure'
              }
            };
          });

          it('should convert from a kibana api object to an elasticsearch object', () => {
            const actual = kibanaToEs(source);
            expect(_.isEqual(actual, expected)).to.be.ok();
          });

          it('should ignore additional source fields', () => {
            source.foo = 'bar';
            source.bar = 'baz';

            const actual = kibanaToEs(source);
            expect(_.isEqual(actual, expected)).to.be.ok();
          });

        });

        describe('esToKibana', () => {

          let source;
          let expected;
          beforeEach(function () {
            source = {
<<<<<<< HEAD
              tag: 'foo_tag',
              field: 'foo_field',
              separator: 'foo_separator',
              ignore_failure: 'foo_ignore_failure'
=======
              split: {
                tag: 'foo_tag',
                field: 'foo_field',
                separator: 'foo_separator'
              }
>>>>>>> 58164288
            };

            expected = {
              typeId: 'split',
              processor_id: 'foo_tag',
              source_field: 'foo_field',
              separator: 'foo_separator',
              ignore_failure: 'foo_ignore_failure'
            };
          });

          it('should convert from an elasticsearch object to a kibana api object', () => {
            const actual = esToKibana(source);
            expect(_.isEqual(actual, expected)).to.be.ok();
          });

          it('should ignore additional source fields', () => {
            source.split.foo = 'bar';
            source.split.bar = 'baz';

            const actual = esToKibana(source);
            expect(_.isEqual(actual, expected)).to.be.ok();
          });

          it('should throw an error if argument does not have an [split] property', () => {
            const errorMessage = /elasticsearch processor document missing \[split\] property/i;

            source.foo = _.clone(source.split);
            delete source.split;
            expect(esToKibana).withArgs(source).to.throwException(errorMessage);

            expect(esToKibana).withArgs(null).to.throwException(errorMessage);
            expect(esToKibana).withArgs(undefined).to.throwException(errorMessage);
            expect(esToKibana).withArgs('').to.throwException(errorMessage);
            expect(esToKibana).withArgs({}).to.throwException(errorMessage);
          });

        });

      });

    });

  });

});<|MERGE_RESOLUTION|>--- conflicted
+++ resolved
@@ -53,18 +53,12 @@
           let expected;
           beforeEach(function () {
             source = {
-<<<<<<< HEAD
-              tag: 'foo_tag',
-              field: 'foo_field',
-              separator: 'foo_separator',
-              ignore_failure: 'foo_ignore_failure'
-=======
               split: {
                 tag: 'foo_tag',
                 field: 'foo_field',
-                separator: 'foo_separator'
+                separator: 'foo_separator',
+                ignore_failure: 'foo_ignore_failure'
               }
->>>>>>> 58164288
             };
 
             expected = {
