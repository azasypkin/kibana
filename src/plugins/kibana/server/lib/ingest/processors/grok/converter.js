--- conflicted
+++ resolved
@@ -23,16 +23,10 @@
 
     return {
       typeId: 'grok',
-<<<<<<< HEAD
-      processor_id: processorEsDocument.tag,
-      source_field: processorEsDocument.field,
-      pattern: pattern,
-      ignore_failure: processorEsDocument.ignore_failure
-=======
       processor_id: processorEsDocument.grok.tag,
       source_field: processorEsDocument.grok.field,
-      pattern: pattern
->>>>>>> 58164288
+      pattern: pattern,
+      ignore_failure: processorEsDocument.grok.ignore_failure
     };
   }
 };