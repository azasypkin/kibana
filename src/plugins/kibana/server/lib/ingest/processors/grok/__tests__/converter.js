import expect from 'expect.js';
import _ from 'lodash';
import { kibanaToEs, esToKibana } from '../converter';

describe('ingest', () => {

  describe('processors', () => {

    describe('converters', () => {

      describe('grok', () => {

        describe('kibanaToEs', () => {

          let source;
          let expected;
          beforeEach(function () {
            source = {
              processor_id: 'foo_processor_id',
              source_field: 'foo_source_field',
              pattern: 'foo_pattern',
              ignore_failure: 'foo_ignore_failure'
            };

            expected = {
              grok: {
                tag: 'foo_processor_id',
                field: 'foo_source_field',
                patterns: [ 'foo_pattern' ],
                ignore_failure: 'foo_ignore_failure'
              }
            };
          });

          it('should convert from a kibana api object to an elasticsearch object', () => {
            const actual = kibanaToEs(source);
            expect(_.isEqual(actual, expected)).to.be.ok();
          });

          it('should ignore additional source fields', () => {
            source.foo = 'bar';
            source.bar = 'baz';

            const actual = kibanaToEs(source);
            expect(_.isEqual(actual, expected)).to.be.ok();
          });

        });

        describe('esToKibana', () => {

          let source;
          let expected;
          beforeEach(function () {
            source = {
<<<<<<< HEAD
              tag: 'foo_tag',
              field: 'foo_field',
              patterns: [ 'foo_pattern' ],
              ignore_failure: 'foo_ignore_failure'
=======
              grok: {
                tag: 'foo_tag',
                field: 'foo_field',
                patterns: [ 'foo_pattern' ]
              }
>>>>>>> 58164288
            };

            expected = {
              typeId: 'grok',
              processor_id: 'foo_tag',
              source_field: 'foo_field',
              pattern: 'foo_pattern',
              ignore_failure: 'foo_ignore_failure'
            };
          });

          it('should convert from an elasticsearch object to a kibana api object', () => {
            const actual = esToKibana(source);
            expect(_.isEqual(actual, expected)).to.be.ok();
          });

          it('should ignore additional source fields', () => {
            source.grok.foo = 'bar';
            source.grok.bar = 'baz';

            const actual = esToKibana(source);
            expect(_.isEqual(actual, expected)).to.be.ok();
          });

          it('should throw an error if argument does not have an [grok] property', () => {
            const errorMessage = /elasticsearch processor document missing \[grok\] property/i;

            source.foo = _.clone(source.grok);
            delete source.grok;
            expect(esToKibana).withArgs(source).to.throwException(errorMessage);

            expect(esToKibana).withArgs(null).to.throwException(errorMessage);
            expect(esToKibana).withArgs(undefined).to.throwException(errorMessage);
            expect(esToKibana).withArgs('').to.throwException(errorMessage);
            expect(esToKibana).withArgs({}).to.throwException(errorMessage);
          });

        });

      });

    });

  });

});<|MERGE_RESOLUTION|>--- conflicted
+++ resolved
@@ -53,18 +53,12 @@
           let expected;
           beforeEach(function () {
             source = {
-<<<<<<< HEAD
-              tag: 'foo_tag',
-              field: 'foo_field',
-              patterns: [ 'foo_pattern' ],
-              ignore_failure: 'foo_ignore_failure'
-=======
               grok: {
                 tag: 'foo_tag',
                 field: 'foo_field',
-                patterns: [ 'foo_pattern' ]
+                patterns: [ 'foo_pattern' ],
+                ignore_failure: 'foo_ignore_failure'
               }
->>>>>>> 58164288
             };
 
             expected = {
