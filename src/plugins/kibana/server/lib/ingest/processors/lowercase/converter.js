--- conflicted
+++ resolved
@@ -17,14 +17,9 @@
 
     return {
       typeId: 'lowercase',
-<<<<<<< HEAD
-      processor_id: processorEsDocument.tag,
-      source_field: processorEsDocument.field,
-      ignore_failure: processorEsDocument.ignore_failure
-=======
       processor_id: processorEsDocument.lowercase.tag,
-      source_field: processorEsDocument.lowercase.field
->>>>>>> 58164288
+      source_field: processorEsDocument.lowercase.field,
+      ignore_failure: processorEsDocument.lowercase.ignore_failure
     };
   }
 };