import expect from 'expect.js';
import _ from 'lodash';
import { kibanaToEs, esToKibana } from '../converter';

describe('ingest', () => {

  describe('processors', () => {

    describe('converters', () => {

      describe('geoip', () => {

        describe('kibanaToEs', () => {

          let source;
          let expected;
          beforeEach(function () {
            source = {
              processor_id: 'foo_processor_id',
              source_field: 'foo_source_field',
              ignore_failure: 'foo_ignore_failure'
            };

            expected = {
              geoip: {
                tag: 'foo_processor_id',
                field: 'foo_source_field',
                ignore_failure: 'foo_ignore_failure'
              }
            };
          });

          it('should convert from a kibana api object to an elasticsearch object', () => {
            const actual = kibanaToEs(source);
            expect(_.isEqual(actual, expected)).to.be.ok();
          });

          it('should ignore additional source fields', () => {
            source.foo = 'bar';
            source.bar = 'baz';

            const actual = kibanaToEs(source);
            expect(_.isEqual(actual, expected)).to.be.ok();
          });

          it('should populate [target_field] if [target_field] defined in source doc', () => {
            source.target_field = 'foo_target_field';
            expected.geoip.target_field = 'foo_target_field';

            const actual = kibanaToEs(source);
            expect(_.isEqual(actual, expected)).to.be.ok();
          });

          it('should populate [database_file] if [database_file] defined in source doc', () => {
            source.database_file = 'foo_database_file';
            expected.geoip.database_file = 'foo_database_file';

            const actual = kibanaToEs(source);
            expect(_.isEqual(actual, expected)).to.be.ok();
          });

          it('should populate [properties] if [database_fields] defined in source doc', () => {
            source.database_fields = 'foo_database_fields';
            expected.geoip.properties = 'foo_database_fields';

            const actual = kibanaToEs(source);
            expect(_.isEqual(actual, expected)).to.be.ok();
          });

        });

        describe('esToKibana', () => {

          let source;
          let expected;
          beforeEach(function () {
            source = {
<<<<<<< HEAD
              tag: 'foo_tag',
              field: 'foo_field',
              target_field: 'foo_target_field',
              database_file: 'foo_database_file',
              properties: 'foo_properties',
              ignore_failure: 'foo_ignore_failure'
=======
              geoip: {
                tag: 'foo_tag',
                field: 'foo_field',
                target_field: 'foo_target_field',
                database_file: 'foo_database_file',
                properties: 'foo_properties'
              }
>>>>>>> 58164288
            };

            expected = {
              typeId: 'geoip',
              processor_id: 'foo_tag',
              source_field: 'foo_field',
              target_field: 'foo_target_field',
              database_file: 'foo_database_file',
              database_fields: 'foo_properties',
              ignore_failure: 'foo_ignore_failure'
            };
          });

          it('should convert from an elasticsearch object to a kibana api object', () => {
            const actual = esToKibana(source);
            expect(_.isEqual(actual, expected)).to.be.ok();
          });

          it('should ignore additional source fields', () => {
            source.geoip.foo = 'bar';
            source.geoip.bar = 'baz';

            const actual = esToKibana(source);
            expect(_.isEqual(actual, expected)).to.be.ok();
          });

          it('should throw an error if argument does not have an [geoip] property', () => {
            const errorMessage = /elasticsearch processor document missing \[geoip\] property/i;

            source.foo = _.clone(source.geoip);
            delete source.geoip;
            expect(esToKibana).withArgs(source).to.throwException(errorMessage);

            expect(esToKibana).withArgs(null).to.throwException(errorMessage);
            expect(esToKibana).withArgs(undefined).to.throwException(errorMessage);
            expect(esToKibana).withArgs('').to.throwException(errorMessage);
            expect(esToKibana).withArgs({}).to.throwException(errorMessage);
          });

        });

      });

    });

  });

});<|MERGE_RESOLUTION|>--- conflicted
+++ resolved
@@ -75,22 +75,14 @@
           let expected;
           beforeEach(function () {
             source = {
-<<<<<<< HEAD
-              tag: 'foo_tag',
-              field: 'foo_field',
-              target_field: 'foo_target_field',
-              database_file: 'foo_database_file',
-              properties: 'foo_properties',
-              ignore_failure: 'foo_ignore_failure'
-=======
               geoip: {
                 tag: 'foo_tag',
                 field: 'foo_field',
                 target_field: 'foo_target_field',
                 database_file: 'foo_database_file',
-                properties: 'foo_properties'
+                properties: 'foo_properties',
+                ignore_failure: 'foo_ignore_failure'
               }
->>>>>>> 58164288
             };
 
             expected = {
