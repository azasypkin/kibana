--- conflicted
+++ resolved
@@ -43,18 +43,11 @@
 
     return {
       typeId: 'convert',
-<<<<<<< HEAD
-      processor_id: processorEsDocument.tag,
-      source_field: processorEsDocument.field,
-      target_field: processorEsDocument.target_field,
-      type: types[processorEsDocument.type],
-      ignore_failure: processorEsDocument.ignore_failure
-=======
       processor_id: processorEsDocument.convert.tag,
       source_field: processorEsDocument.convert.field,
       target_field: processorEsDocument.convert.target_field,
-      type: types[processorEsDocument.convert.type]
->>>>>>> 58164288
+      type: types[processorEsDocument.convert.type],
+      ignore_failure: processorEsDocument.convert.ignore_failure
     };
   }
 };