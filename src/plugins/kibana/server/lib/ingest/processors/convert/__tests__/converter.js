--- conflicted
+++ resolved
@@ -78,20 +78,13 @@
           let expected;
           beforeEach(function () {
             source = {
-<<<<<<< HEAD
-              tag: 'foo_tag',
-              field: 'foo_field',
-              target_field: 'foo_target_field',
-              type: 'auto',
-              ignore_failure: 'foo_ignore_failure'
-=======
               convert: {
                 tag: 'foo_tag',
                 field: 'foo_field',
                 target_field: 'foo_target_field',
-                type: 'auto'
+                type: 'auto',
+                ignore_failure: 'foo_ignore_failure'
               }
->>>>>>> 58164288
             };
 
             expected = {
