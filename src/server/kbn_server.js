--- conflicted
+++ resolved
@@ -18,11 +18,7 @@
 import { kibanaIndexMappingsMixin } from './mappings';
 import { serverExtensionsMixin } from './server_extensions';
 import { uiMixin } from '../ui';
-<<<<<<< HEAD
-import { consoleMixin } from '../core_plugins/console/api_server/spec';
 import { injectIntoKbnServer as newPlatformMixin } from '@kbn/platform';
-=======
->>>>>>> ebb651c3
 
 const rootDir = fromRoot('.');
 
