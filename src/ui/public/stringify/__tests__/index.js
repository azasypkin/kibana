--- conflicted
+++ resolved
@@ -4,9 +4,6 @@
   require('./_source');
   require('./_string');
   require('./_url');
-<<<<<<< HEAD
   require('./_color');
-=======
   require('./_date');
->>>>>>> 30222f27
 });