@import (reference) "~ui/styles/mixins";
@import (reference) "~ui/styles/variables";

// as - App Switcher
@as-open-width: 160px;
@as-closed-width: 53px;
@app-icon-height: 30px;
@transition-time: .35s;
<<<<<<< HEAD
@transition-delay: .1s;
=======
@transition-delay: .25s;
>>>>>>> 958dabf9
@app-links-wrapper-background: #3caed2;

body { overflow-x: hidden; }

.app-links-wrapper {
  width: @as-open-width;
  position: fixed;
  left: 0;
  top: 0;
  bottom: 0;
  z-index: 0;
  background-color: @app-links-wrapper-background;
  overflow: hidden;
  transition: width @transition-time;
  transition-delay: @transition-delay;

  &:hover {
    .app-title {
      display: inline-block;
    }
    + .app-wrapper {
      transform: translateX(@as-open-width - @as-closed-width);
    }
  }

  .logo {
    height: 70px;
    width: @as-open-width;
    list-style-type: none;
    &.kibana {
      background-image: url("~ui/images/kibana.svg");
      background-position: 6px 10px;
      background-size: 140px 50px;
      background-repeat: no-repeat;
      background-color: #e8488b;
    }
  }
  .bottom-apps {
    position: absolute;
    bottom: 0;
  }
}
.app-wrapper {
  .real-flex-parent();
  position: absolute;
  transition: transform @transition-time;
  transition-delay: @transition-delay;
  left: @as-closed-width;
  top: 0;
  right: 0;
  bottom: 0;
  z-index: 1;
  margin: 0 auto;
  background-color: #fff;

  &-panel {
    .flex-parent(@shrink: 0);
    box-shadow: -4px 0px 3px rgba(0,0,0,0.2);
  }

  .navbar-right {
    margin-right: 0;
  }
}
.app-links {
  text-align: justify;

  .app-link {
    width: @as-open-width;
    height: @app-icon-height;
    line-height:  24px;

    > a {
      display: block;
      height: 100%;
      color: #fff;
    }

    &:hover {
      background-color: lighten(@app-links-wrapper-background, 7.5%);
    }
<<<<<<< HEAD
    
=======

>>>>>>> 958dabf9
    .app-icon {
      float: left;
      filter: invert(100%);
      font-weight: bold;
      text-align: center;
      font-size: 1.7em;
      display: inline-block;
      height: @app-icon-height;
      width: @as-closed-width;
      > i {
      }

      > img {
        height: 20px;
      }
    }

    .app-icon-missing {
      float: left;
      text-align: center;
      font-size: 1.7em;
      display: inline-block;
      height: @app-icon-height;
      width: @as-closed-width;
      background-position: center;
      background-size: contain;
      background-repeat: no-repeat;
    }

    .app-title {
      width: calc(@as-open-width - @as-closed-width);
      display: inline-block;
      float: right;
      font-size: 0.9em;
      text-align: left;
      padding-left: 3px;
      line-height: @app-icon-height;
    }

    &.active {
      background-color: lighten(@app-links-wrapper-background, 10%);
      > a {
        color: #333;
        text-decoration: none;
      }
      img {
        filter: invert(100%);
      }
    }

  }

}<|MERGE_RESOLUTION|>--- conflicted
+++ resolved
@@ -6,11 +6,7 @@
 @as-closed-width: 53px;
 @app-icon-height: 30px;
 @transition-time: .35s;
-<<<<<<< HEAD
-@transition-delay: .1s;
-=======
 @transition-delay: .25s;
->>>>>>> 958dabf9
 @app-links-wrapper-background: #3caed2;
 
 body { overflow-x: hidden; }
@@ -92,11 +88,7 @@
     &:hover {
       background-color: lighten(@app-links-wrapper-background, 7.5%);
     }
-<<<<<<< HEAD
-    
-=======
 
->>>>>>> 958dabf9
     .app-icon {
       float: left;
       filter: invert(100%);
